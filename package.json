--- conflicted
+++ resolved
@@ -1,30 +1,10 @@
 {
-<<<<<<< HEAD
-	"name": "vscode-python-web-wasm",
-	"displayName": "Experimental - Python for the Web",
-	"description": "Experimental support for Python in the Web using WebAssemblies",
-	"main": "./dist/desktop/extension.js",
-	"browser": "./dist/web/extension.js",
-	"scripts": {
-		"all": "npm run clean && npm run compile:tsc && npm run esbuild && npm run lint",
-		"clean": "rimraf out && rimraf dist",
-		"compile:tsc": "tsc -b ./tsconfig.json",
-		"esbuild": "node ./bin/esbuild.mjs",
-		"serve": "serve --cors -l 5000 --ssl-cert $HOME/certs/localhost.pem --ssl-key $HOME/certs/localhost-key.pem -c ./configs/serve.json",
-		"serve-tunnel": "serve --cors -l 5000 -c ./configs/serve.json",
-		"symlink:vscode-wasm": "node ./bin/symlink",
-		"tunnel": "lt -p 5000",
-		"watch:esbuild": "node ./bin/esbuild.mjs --watch",
-		"watch:tsc": "tsc -b ./tsconfig.json -w"
-	},
-=======
 	"activationEvents": [
 		"onLanguage:python",
 		"onDebugResolve:python-web-wasm",
 		"onDebug"
 	],
 	"browser": "./dist/web/extension.js",
->>>>>>> 94d60063
 	"contributes": {
 		"breakpoints": [
 			{
@@ -128,23 +108,12 @@
 			]
 		}
 	},
-<<<<<<< HEAD
-	"activationEvents": [
-		"onLanguage:python",
-		"onDebugResolve:python-web-wasm",
-		"onDebug"
-	],
-=======
->>>>>>> 94d60063
 	"dependencies": {
 		"@types/path-browserify": "^1.0.0",
 		"path-browserify": "^1.0.1",
 		"uuid": "^9.0.0"
 	},
-<<<<<<< HEAD
-=======
 	"description": "Experimental support for Python in the Web using WebAssemblies",
->>>>>>> 94d60063
 	"devDependencies": {
 		"@types/node": "^16.11.57",
 		"@types/uuid": "^9.0.0",
@@ -154,12 +123,6 @@
 		"serve": "^14.2.0",
 		"shelljs": "^0.8.5"
 	},
-<<<<<<< HEAD
-	"extensionDependencies": [
-		"ms-vscode.remote-repositories"
-	],
-	"preview": true
-=======
 	"displayName": "Experimental - Python for the Web",
 	"extensionDependencies": [
 		"ms-vscode.remote-repositories"
@@ -179,5 +142,4 @@
 		"watch:esbuild": "node ./bin/esbuild.mjs --watch",
 		"watch:tsc": "tsc -b ./tsconfig.json -w"
 	}
->>>>>>> 94d60063
 }